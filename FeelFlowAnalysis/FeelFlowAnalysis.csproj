<Project Sdk="Microsoft.NET.Sdk.Web">

  <PropertyGroup>
    <TargetFramework>net8.0</TargetFramework>
    <Nullable>enable</Nullable>
    <ImplicitUsings>enable</ImplicitUsings>
  </PropertyGroup>

  <ItemGroup>
    <Folder Include="Scripts\" />
<<<<<<< HEAD
    <Folder Include="Services\" />
    <Folder Include="wwwroot\Scripts\" />
=======
  </ItemGroup>

  <ItemGroup>
    <PackageReference Include="MongoDB.Driver.Core" Version="2.24.0" />
>>>>>>> 24cdca0a
  </ItemGroup>

</Project><|MERGE_RESOLUTION|>--- conflicted
+++ resolved
@@ -8,15 +8,11 @@
 
   <ItemGroup>
     <Folder Include="Scripts\" />
-<<<<<<< HEAD
-    <Folder Include="Services\" />
     <Folder Include="wwwroot\Scripts\" />
-=======
   </ItemGroup>
 
   <ItemGroup>
     <PackageReference Include="MongoDB.Driver.Core" Version="2.24.0" />
->>>>>>> 24cdca0a
   </ItemGroup>
 
 </Project>