--- conflicted
+++ resolved
@@ -33,7 +33,6 @@
 }
 
 <div class="home-container">
-<<<<<<< HEAD
     @if (_imageBytes is not null)
     {
         // Add img and css
@@ -54,9 +53,6 @@
         }
     }
     @if(!_loading)
-=======
-    @if(!loading)
->>>>>>> 6608c822
     {
         <p class="text-handler">Upload your photo or video...</p>
     }   
@@ -85,27 +81,20 @@
 </div>
 
 @code {
-<<<<<<< HEAD
     private Dictionary<string, bool> _actions = new()
     { {"age", true}, {"emotion", true}, {"gender", true}, {"race", true} };
     private byte[]? _imageBytes;
     private bool _loading = false;
     private AnalyzeDTO[]? _data;
     private string? _errorMessage;
+  
     private void ClearData()
     {
         _data = null;
         _loading = true;
         _errorMessage = null;
     }
-=======
-    private byte[]? imageBytes;
-    private bool loading = false;
-    private string? imageSource;
-    private string? data;
-    private string imageDataUrl = string.Empty;
-
->>>>>>> 6608c822
+  
     private async Task LoadFile(InputFileChangeEventArgs e)
     {
         ClearData();
@@ -124,9 +113,6 @@
             _errorMessage = "File size > 5MB.";
         }
 
-<<<<<<< HEAD
-        try
-=======
         var buffer = new byte[file.Size];
         await file.OpenReadStream().ReadAsync(buffer);
 
@@ -134,8 +120,7 @@
         imageDataUrl = $"data:{mimeType};base64,{Convert.ToBase64String(buffer)}";
         StateHasChanged();
 
-        using (var memoryStream = new MemoryStream())
->>>>>>> 6608c822
+        try
         {
             using var memoryStream = new MemoryStream();
             await file.OpenReadStream(maxAllowedSize: Settings.Value.Api.MaxFileSize)
