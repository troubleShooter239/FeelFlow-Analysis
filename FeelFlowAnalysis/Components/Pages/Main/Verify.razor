@page "/verify"
@layout Layout.MainLayout
@rendermode InteractiveServer

@using FeelFlowAnalysis.Models.ViewModels

@inject IOptions<Settings> Settings

<PageTitle>Verify</PageTitle>

@if (!string.IsNullOrEmpty(imageDataUrl) && data is not null)
{
    <div class="image-data-container">
        <img src="@imageDataUrl" alt="Image" class="user-card"/>
        <div class="data-container">
            <span class="user-info-card">race</span>
            <span class="user-info-card">age</span>
            <span class="user-info-card">gender</span>
            <span class="user-info-card">mood</span>
            <span class="user-info-card">geo</span>
            <span class="user-info-card">some</span>
            <span class="user-info-card">else</span>
            <span class="user-info-card">words</span>
            <span class="user-info-card">written</span>
        </div>
    </div>
}

<div class="home-container">
    
    @if(!loading)
    {
        <p class="text-handler">Upload your photo's</p>
    }
    <div class="upload-button-container">
<<<<<<< HEAD
        @if (_imageBytes1 is not null && _imageBytes2 is not null)
=======
        @if(loading)
>>>>>>> 6608c822
        {
            <div class="spinner-wrapper">
                <div class="spinner">
                    <div class="sk-folding-cube">
                        <div class="sk-cube1 sk-cube"></div>
                        <div class="sk-cube2 sk-cube"></div>
                        <div class="sk-cube4 sk-cube"></div>
                        <div class="sk-cube3 sk-cube"></div>
                    </div>
                </div>
            </div>
        }
<<<<<<< HEAD
        @* @if (data is not null)
        {
            <p>@data</p>
        } *@
        <button class="button upload-button" style="position: relative;">
            Upload
            <InputFile OnChange="LoadFile" accept="image/*" class="input-file" multiple />
        </button>
=======
        else
        {
            <button class="button upload-button" style="position: relative;">
                Upload
                <InputFile OnChange="LoadFile" accept="image/*" class="input-file" />
            </button>
        }
>>>>>>> 6608c822
    </div>
</div>

@code {
<<<<<<< HEAD
    private byte[]? _imageBytes1;
    private byte[]? _imageBytes2;
    private List<string>? _imagesSource;
    private string? data;
    private string rModelName = string.Empty;
    private string distanceMetric = string.Empty;
    private bool _loading = false;
    private async Task LoadFile(InputFileChangeEventArgs e)
    {
        _imageBytes1 = null;
        _imageBytes2 = null;
        _imagesSource = null;
        _loading = true;

        var files = e.GetMultipleFiles(2);
=======
    private bool loading = false;
    private byte[]? imageBytes1;
    private byte[]? imageBytes2;
    private string? imageSource1;
    private string? imageSource2;
    private string? data;
    private string rModelName = string.Empty;
    private string distanceMetric = string.Empty;
    private string imageDataUrl = string.Empty;
    private async Task LoadFile(InputFileChangeEventArgs e)
    {
        loading = true;
        var file = e.File;
>>>>>>> 6608c822

        if(files is null)
        {
<<<<<<< HEAD
            _loading = false;
            return;
        }

        using (var memoryStream1 = new MemoryStream())
        {
            await files[0].OpenReadStream().CopyToAsync(memoryStream1);
            _imageBytes1 = memoryStream1.ToArray();
        }

        using (var memoryStream2 = new MemoryStream())
=======
            loading = false;
            return;
        }
        if (!file.ContentType.StartsWith("image"))
        {
            loading = false;
            return;
        }

        var buffer = new byte[file.Size];
        await file.OpenReadStream().ReadAsync(buffer);

        string mimeType = file.ContentType;
        imageDataUrl = $"data:{mimeType};base64,{Convert.ToBase64String(buffer)}";
        StateHasChanged();

        using (var memoryStream = new MemoryStream())
>>>>>>> 6608c822
        {
            await files[1].OpenReadStream().CopyToAsync(memoryStream2);
            _imageBytes2 = memoryStream2.ToArray();
        }
 
        var jsonContent = JsonSerializer.Serialize(new VerifyViewModel 
        { 
            B64img1 = $"data:{files[0].ContentType};base64,{Convert.ToBase64String(_imageBytes1)}", 
            B64img2 = $"data:{files[1].ContentType};base64,{Convert.ToBase64String(_imageBytes2)}",
            RModelName = rModelName,
            DistanceMetric = distanceMetric
        });
        var content = new StringContent(jsonContent, Encoding.UTF8, "application/json");
        using (var client = new HttpClient())
        {
            try
            {
                var response = await client.PostAsync(Settings.Value.Api.Verify, content);
                if (!response.IsSuccessStatusCode)
                {
                    loading = false;
                    return;
                }

                data = await response.Content.ReadAsStringAsync();
            }
            catch
            {
                loading = false;
                return;
            }
        }
    }
}   <|MERGE_RESOLUTION|>--- conflicted
+++ resolved
@@ -28,16 +28,16 @@
 
 <div class="home-container">
     
-    @if(!loading)
+    @if(!_loading)
     {
         <p class="text-handler">Upload your photo's</p>
     }
     <div class="upload-button-container">
-<<<<<<< HEAD
         @if (_imageBytes1 is not null && _imageBytes2 is not null)
-=======
+        {
+        
+        }
         @if(loading)
->>>>>>> 6608c822
         {
             <div class="spinner-wrapper">
                 <div class="spinner">
@@ -50,7 +50,6 @@
                 </div>
             </div>
         }
-<<<<<<< HEAD
         @* @if (data is not null)
         {
             <p>@data</p>
@@ -59,7 +58,6 @@
             Upload
             <InputFile OnChange="LoadFile" accept="image/*" class="input-file" multiple />
         </button>
-=======
         else
         {
             <button class="button upload-button" style="position: relative;">
@@ -67,12 +65,10 @@
                 <InputFile OnChange="LoadFile" accept="image/*" class="input-file" />
             </button>
         }
->>>>>>> 6608c822
     </div>
 </div>
 
 @code {
-<<<<<<< HEAD
     private byte[]? _imageBytes1;
     private byte[]? _imageBytes2;
     private List<string>? _imagesSource;
@@ -88,25 +84,9 @@
         _loading = true;
 
         var files = e.GetMultipleFiles(2);
-=======
-    private bool loading = false;
-    private byte[]? imageBytes1;
-    private byte[]? imageBytes2;
-    private string? imageSource1;
-    private string? imageSource2;
-    private string? data;
-    private string rModelName = string.Empty;
-    private string distanceMetric = string.Empty;
-    private string imageDataUrl = string.Empty;
-    private async Task LoadFile(InputFileChangeEventArgs e)
-    {
-        loading = true;
-        var file = e.File;
->>>>>>> 6608c822
 
         if(files is null)
         {
-<<<<<<< HEAD
             _loading = false;
             return;
         }
@@ -118,9 +98,9 @@
         }
 
         using (var memoryStream2 = new MemoryStream())
-=======
-            loading = false;
-            return;
+        {
+            await files[1].OpenReadStream().CopyToAsync(memoryStream2);
+            _imageBytes2 = memoryStream2.ToArray();
         }
         if (!file.ContentType.StartsWith("image"))
         {
@@ -136,11 +116,6 @@
         StateHasChanged();
 
         using (var memoryStream = new MemoryStream())
->>>>>>> 6608c822
-        {
-            await files[1].OpenReadStream().CopyToAsync(memoryStream2);
-            _imageBytes2 = memoryStream2.ToArray();
-        }
  
         var jsonContent = JsonSerializer.Serialize(new VerifyViewModel 
         { 
