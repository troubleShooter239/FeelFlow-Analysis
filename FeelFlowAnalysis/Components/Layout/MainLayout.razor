--- conflicted
+++ resolved
@@ -1,12 +1,9 @@
 ﻿@inherits LayoutComponentBase
 @inject NavigationManager navigationManager
 @using FeelFlowAnalysis.Models.ViewModels
-<<<<<<< HEAD
-@inject AuthenticationStateProvider GetAuthenticationStateAsync
-=======
+
 @using System.Security.Claims
 @inject AuthenticationStateProvider AuthenticationStateProvider
->>>>>>> 689a62dc
 
 <div class="page">
   <div class="sidebar">
@@ -18,11 +15,8 @@
       <a class="navbar-brand" href="">FeelFlow Analysis</a>
       @if (HttpContext!.User.Identity!.IsAuthenticated)
       {
-<<<<<<< HEAD
         <button class="btn btn-primary" @onclick="LogOut">LogOut</button>
-=======
-        @userEmail
->>>>>>> 689a62dc
+        @userEmail      
       }
       else
       {
@@ -47,12 +41,11 @@
     [CascadingParameter]
     private HttpContext? HttpContext { get; set; }
 
-<<<<<<< HEAD
     private async Task LogOut()
     {
       await HttpContext!.SignOutAsync();
       navigationManager.NavigateTo("/logout", true);
-=======
+    }
     private string? userEmail;
     protected override async Task OnInitializedAsync()
     {
@@ -61,6 +54,5 @@
 
         if (user.Identity?.IsAuthenticated ?? false)
           userEmail = user.FindFirst(c => c.Type == ClaimTypes.Email)?.Value ?? "";
->>>>>>> 689a62dc
     }
 }